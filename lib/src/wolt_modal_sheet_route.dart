import 'package:flutter/material.dart';
import 'package:wolt_modal_sheet/wolt_modal_sheet.dart';

class WoltModalSheetRoute<T> extends PageRoute<T> {
  WoltModalSheetRoute({
    required this.pageListBuilderNotifier,
    required this.modalTypeBuilder,
    this.pageIndexNotifier,
    this.decorator,
    this.onModalDismissedWithBarrierTap,
    bool? enableDragForBottomSheet,
    bool? useSafeArea,
    bool? barrierDismissible,
    AnimationController? transitionAnimationController,
    RouteSettings? routeSettings,
    Duration? transitionDuration,
    AnimatedWidget? bottomSheetTransitionAnimation,
    AnimatedWidget? dialogTransitionAnimation,
    double? minDialogWidth,
    double? maxDialogWidth,
    double? minPageHeight,
    double? maxPageHeight,
  })  : _enableDragForBottomSheet = enableDragForBottomSheet ?? true,
        _useSafeArea = useSafeArea ?? true,
        _transitionAnimationController = transitionAnimationController,
        _transitionDuration = transitionDuration ?? const Duration(milliseconds: 300),
        _barrierDismissible = barrierDismissible ?? true,
        _bottomSheetTransitionAnimation = bottomSheetTransitionAnimation,
        _dialogTransitionAnimation = dialogTransitionAnimation,
        _minDialogWidth = minDialogWidth,
        _maxDialogWidth = maxDialogWidth,
        _minPageHeight = minPageHeight,
        _maxPageHeight = maxPageHeight,
        super(settings: routeSettings);

  Widget Function(Widget)? decorator;

  final ValueNotifier<WoltModalSheetPageListBuilder> pageListBuilderNotifier;

  final ValueNotifier<int>? pageIndexNotifier;

  final WoltModalTypeBuilder modalTypeBuilder;

  late final Duration _transitionDuration;

  late final bool _barrierDismissible;

  final VoidCallback? onModalDismissedWithBarrierTap;

  final bool _enableDragForBottomSheet;

  final bool _useSafeArea;

  final AnimatedWidget? _bottomSheetTransitionAnimation;

  final AnimatedWidget? _dialogTransitionAnimation;

  final double? _minDialogWidth;

  final double? _maxDialogWidth;

  final double? _minPageHeight;

  final double? _maxPageHeight;

  /// The animation controller that controls the bottom sheet's entrance and
  /// exit animations.
  ///
  /// The BottomSheet widget will manipulate the position of this animation, it
  /// is not just a passive observer.
  final AnimationController? _transitionAnimationController;

  @override
  bool get barrierDismissible => _barrierDismissible;

  /// The value of false was chosen to indicate that the modal route does not fully obscure the
  /// underlying content. This allows for a translucent effect, where the content beneath the
  /// modal is partially visible.
  @override
  bool get opaque => false;

  @override
  bool get maintainState => true;

  @override
  String? get barrierLabel => 'Modal barrier';

  AnimationController? animationController;

  @override
  Widget buildPage(
    BuildContext context,
    Animation<double> animation,
    Animation<double> secondaryAnimation,
  ) {
    return WoltModalSheet(
      route: this,
      decorator: decorator,
      pageIndexNotifier: pageIndexNotifier ?? ValueNotifier(0),
      pageListBuilderNotifier: pageListBuilderNotifier,
      modalTypeBuilder: modalTypeBuilder,
      onModalDismissedWithBarrierTap: onModalDismissedWithBarrierTap,
      animationController: animationController,
      enableDragForBottomSheet: _enableDragForBottomSheet,
      useSafeArea: _useSafeArea,
      minDialogWidth: _minDialogWidth,
      maxDialogWidth: _maxDialogWidth,
      minPageHeight: _minPageHeight,
      maxPageHeight: _maxPageHeight,
    );
  }

  @override
  Widget buildTransitions(
    BuildContext context,
    Animation<double> animation,
    Animation<double> secondaryAnimation,
    Widget child,
  ) {
    final modalType = modalTypeBuilder(context);
    const easeCurve = Curves.ease;
    switch (modalType) {
      case WoltModalType.bottomSheet:
<<<<<<< HEAD
        return SlideTransition(
          position: animation.drive(
            Tween(
              begin: const Offset(0.0, 1.0),
              end: Offset.zero,
            ).chain(CurveTween(curve: easeCurve)),
          ),
          child: child,
        );
      case WoltModalType.dialog:
        return ScaleTransition(
          scale: animation.drive(Tween(begin: 0.9, end: 1.0).chain(CurveTween(curve: easeCurve))),
          child: child,
        );
=======
        return _bottomSheetTransitionAnimation ??
            SlideTransition(
              position: animation.drive(
                Tween(
                  begin: const Offset(0.0, 1.0),
                  end: Offset.zero,
                ).chain(CurveTween(curve: easeCurve)),
              ),
              child: child,
            );
      case WoltModalType.dialog:
        return _dialogTransitionAnimation ??
            ScaleTransition(
              scale: animation.drive(Tween(
                begin: 0.9,
                end: 1.0,
              ).chain(CurveTween(curve: easeCurve))),
              child: child,
            );
>>>>>>> f9dbd4ee
    }
  }

  @override
  Color? get barrierColor => Colors.black54;

  @override
  Duration get transitionDuration => _transitionDuration;

  @override
  AnimationController createAnimationController() {
    assert(animationController == null);
    if (_transitionAnimationController != null) {
      animationController = _transitionAnimationController;
      willDisposeAnimationController = false;
    } else {
      animationController = BottomSheet.createAnimationController(navigator!);
    }
    return animationController!;
  }
}<|MERGE_RESOLUTION|>--- conflicted
+++ resolved
@@ -121,22 +121,6 @@
     const easeCurve = Curves.ease;
     switch (modalType) {
       case WoltModalType.bottomSheet:
-<<<<<<< HEAD
-        return SlideTransition(
-          position: animation.drive(
-            Tween(
-              begin: const Offset(0.0, 1.0),
-              end: Offset.zero,
-            ).chain(CurveTween(curve: easeCurve)),
-          ),
-          child: child,
-        );
-      case WoltModalType.dialog:
-        return ScaleTransition(
-          scale: animation.drive(Tween(begin: 0.9, end: 1.0).chain(CurveTween(curve: easeCurve))),
-          child: child,
-        );
-=======
         return _bottomSheetTransitionAnimation ??
             SlideTransition(
               position: animation.drive(
@@ -156,7 +140,6 @@
               ).chain(CurveTween(curve: easeCurve))),
               child: child,
             );
->>>>>>> f9dbd4ee
     }
   }
 
