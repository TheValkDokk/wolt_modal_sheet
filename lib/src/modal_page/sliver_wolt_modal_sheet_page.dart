--- conflicted
+++ resolved
@@ -227,13 +227,9 @@
 
   /// Creates a page to be built within [WoltScrollableModalSheet].
   const SliverWoltModalSheetPage({
-<<<<<<< HEAD
     this.mainContentSlivers,
     this.mainContentSliversBuilder,
-=======
-    required this.mainContentSlivers,
     this.id,
->>>>>>> 632b7206
     this.pageTitle,
     this.navBarHeight,
     this.topBarTitle,
